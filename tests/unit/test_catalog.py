--- conflicted
+++ resolved
@@ -8,7 +8,6 @@
 from gbdxtools import Interface
 from gbdxtools.catalog import Catalog
 from auth_mock import get_mock_gbdx_session
-<<<<<<< HEAD
 import vcr
 import unittest
 
@@ -57,166 +56,129 @@
         results = c.search_address('Boulder, CO')
 
         self.assertTrue(results['stats']['totalRecords'] == 310)
-=======
-
-# How to use the mock_gbdx_session and vcr to create unit tests:
-# 1. Add a new test that is dependent upon actually hitting GBDX APIs.
-# 2. Decorate the test with @vcr appropriately
-# 3. replace "dummytoken" with a real gbdx token
-# 4. Run the tests (existing test shouldn't be affected by use of a real token).  This will record a "cassette".
-# 5. replace the real gbdx token with "dummytoken" again
-# 6. Edit the cassette to remove any possibly sensitive information (s3 creds for example)
-mock_gbdx_session = get_mock_gbdx_session(token="dummytoken")
-gbdx = Interface(gbdx_connection = mock_gbdx_session)
-
-def test_init():
-    c = Catalog(gbdx)
-    assert isinstance(c, Catalog)
-
-@vcr.use_cassette('tests/unit/cassettes/test_catalog_get_address_coords.yaml',filter_headers=['authorization'])
-def test_catalog_get_address_coords():
-	c = Catalog(gbdx)
-	lat, lng = c.get_address_coords('Boulder, CO')
-	assert lat == 40.0149856
-	assert lng == -105.2705456
-
-@vcr.use_cassette('tests/unit/cassettes/test_catalog_search_point.yaml',filter_headers=['authorization'])
-def test_catalog_search_point():
-	c = Catalog(gbdx)
-	lat = 40.0149856
-	lng = -105.2705456
-	results = c.search_point(lat,lng)
-
-	assert results['stats']['totalRecords'] == 310
-
-@vcr.use_cassette('tests/unit/cassettes/test_catalog_search_address.yaml',filter_headers=['authorization'])
-def test_catalog_search_address():
-	c = Catalog(gbdx)
-	results = c.search_address('Boulder, CO')
-
-	assert results['stats']['totalRecords'] == 310
-
-@vcr.use_cassette('tests/unit/cassettes/test_catalog_search_wkt_only.yaml',filter_headers=['authorization'])
-def test_catalog_search_wkt_only():
-	c = Catalog(gbdx)
-	results = c.search(searchAreaWkt="POLYGON ((30.1 9.9, 30.1 10.1, 29.9 10.1, 29.9 9.9, 30.1 9.9))")
-	assert len(results) == 395
-
-@vcr.use_cassette('tests/unit/cassettes/test_catalog_search_wkt_and_startDate.yaml',filter_headers=['authorization'])
-def test_catalog_search_wkt_and_startDate():
-	c = Catalog(gbdx)
-	results = c.search(searchAreaWkt="POLYGON ((30.1 9.9, 30.1 10.1, 29.9 10.1, 29.9 9.9, 30.1 9.9))",
-		               startDate='2012-01-01T00:00:00.000Z')
-	assert len(results) == 317
-
-@vcr.use_cassette('tests/unit/cassettes/test_catalog_search_wkt_and_endDate.yaml',filter_headers=['authorization'])
-def test_catalog_search_wkt_and_endDate():
-	c = Catalog(gbdx)
-	results = c.search(searchAreaWkt="POLYGON ((30.1 9.9, 30.1 10.1, 29.9 10.1, 29.9 9.9, 30.1 9.9))",
-		               endDate='2012-01-01T00:00:00.000Z')
-	assert len(results) == 78
-
-@vcr.use_cassette('tests/unit/cassettes/test_catalog_search_startDate_and_endDate_only_more_than_one_week_apart.yaml',filter_headers=['authorization'])
-def test_catalog_search_startDate_and_endDate_only_more_than_one_week_apart():
-	c = Catalog(gbdx)
-
-	try:
-		results = c.search(startDate='2004-01-01T00:00:00.000Z',
-					   	endDate='2012-01-01T00:00:00.000Z')
-	except Exception as e:
-		pass
-	else:
-		raise Exception('failed test')
 
 
-@vcr.use_cassette('tests/unit/cassettes/test_catalog_search_startDate_and_endDate_only_less_than_one_week_apart.yaml',filter_headers=['authorization'])
-def test_catalog_search_startDate_and_endDate_only_less_than_one_week_apart():
-	c = Catalog(gbdx)
 
-	results = c.search(startDate='2008-01-01T00:00:00.000Z',
-					   	endDate='2008-01-03T00:00:00.000Z')
+	@vcr.use_cassette('tests/unit/cassettes/test_catalog_search_wkt_only.yaml',filter_headers=['authorization'])
+	def test_catalog_search_wkt_only(self):
+		c = Catalog(self.gbdx)
+		results = c.search(searchAreaWkt="POLYGON ((30.1 9.9, 30.1 10.1, 29.9 10.1, 29.9 9.9, 30.1 9.9))")
+		assert len(results) == 395
 
-	assert len(results) == 759
+	@vcr.use_cassette('tests/unit/cassettes/test_catalog_search_wkt_and_startDate.yaml',filter_headers=['authorization'])
+	def test_catalog_search_wkt_and_startDate(self):
+		c = Catalog(self.gbdx)
+		results = c.search(searchAreaWkt="POLYGON ((30.1 9.9, 30.1 10.1, 29.9 10.1, 29.9 9.9, 30.1 9.9))",
+			               startDate='2012-01-01T00:00:00.000Z')
+		assert len(results) == 317
+
+	@vcr.use_cassette('tests/unit/cassettes/test_catalog_search_wkt_and_endDate.yaml',filter_headers=['authorization'])
+	def test_catalog_search_wkt_and_endDate(self):
+		c = Catalog(self.gbdx)
+		results = c.search(searchAreaWkt="POLYGON ((30.1 9.9, 30.1 10.1, 29.9 10.1, 29.9 9.9, 30.1 9.9))",
+			               endDate='2012-01-01T00:00:00.000Z')
+		assert len(results) == 78
+
+	@vcr.use_cassette('tests/unit/cassettes/test_catalog_search_startDate_and_endDate_only_more_than_one_week_apart.yaml',filter_headers=['authorization'])
+	def test_catalog_search_startDate_and_endDate_only_more_than_one_week_apart(self):
+		c = Catalog(self.gbdx)
+
+		try:
+			results = c.search(startDate='2004-01-01T00:00:00.000Z',
+						   	endDate='2012-01-01T00:00:00.000Z')
+		except Exception as e:
+			pass
+		else:
+			raise Exception('failed test')
 
 
-@vcr.use_cassette('tests/unit/cassettes/test_catalog_search_filters1.yaml',filter_headers=['authorization'])
-def test_catalog_search_filters1():
-	c = Catalog(gbdx)
+	@vcr.use_cassette('tests/unit/cassettes/test_catalog_search_startDate_and_endDate_only_less_than_one_week_apart.yaml',filter_headers=['authorization'])
+	def test_catalog_search_startDate_and_endDate_only_less_than_one_week_apart(self):
+		c = Catalog(self.gbdx)
 
-	filters = [  
-                    "(sensorPlatformName = 'WORLDVIEW01' OR sensorPlatformName ='QUICKBIRD02')",
-                    "cloudCover < 10",
-                    "offNadirAngle < 10"
-                ]
+		results = c.search(startDate='2008-01-01T00:00:00.000Z',
+						   	endDate='2008-01-03T00:00:00.000Z')
 
-	results = c.search(startDate='2008-01-01T00:00:00.000Z',
-					   	endDate='2012-01-03T00:00:00.000Z',
-					   	filters=filters,
-					   	searchAreaWkt="POLYGON ((30.1 9.9, 30.1 10.1, 29.9 10.1, 29.9 9.9, 30.1 9.9))")
+		assert len(results) == 759
 
-	for result in results:
-		assert result['properties']['sensorPlatformName'] in ['WORLDVIEW01','QUICKBIRD02']
-		assert float(result['properties']['cloudCover']) < 10
-		assert float(result['properties']['offNadirAngle']) < 10
 
-@vcr.use_cassette('tests/unit/cassettes/test_catalog_search_filters2.yaml',filter_headers=['authorization'])
-def test_catalog_search_filters2():
-	c = Catalog(gbdx)
+	@vcr.use_cassette('tests/unit/cassettes/test_catalog_search_filters1.yaml',filter_headers=['authorization'])
+	def test_catalog_search_filters1(self):
+		c = Catalog(self.gbdx)
 
-	filters = [  
-                    "sensorPlatformName = 'WORLDVIEW03'"
-                ]
+		filters = [  
+	                    "(sensorPlatformName = 'WORLDVIEW01' OR sensorPlatformName ='QUICKBIRD02')",
+	                    "cloudCover < 10",
+	                    "offNadirAngle < 10"
+	                ]
 
-	results = c.search(filters=filters,
-					   searchAreaWkt="POLYGON ((30.1 9.9, 30.1 10.1, 29.9 10.1, 29.9 9.9, 30.1 9.9))")
+		results = c.search(startDate='2008-01-01T00:00:00.000Z',
+						   	endDate='2012-01-03T00:00:00.000Z',
+						   	filters=filters,
+						   	searchAreaWkt="POLYGON ((30.1 9.9, 30.1 10.1, 29.9 10.1, 29.9 9.9, 30.1 9.9))")
 
-	for result in results:
-		assert result['properties']['sensorPlatformName'] in ['WORLDVIEW03']
+		for result in results:
+			assert result['properties']['sensorPlatformName'] in ['WORLDVIEW01','QUICKBIRD02']
+			assert float(result['properties']['cloudCover']) < 10
+			assert float(result['properties']['offNadirAngle']) < 10
 
-@vcr.use_cassette('tests/unit/cassettes/test_catalog_search_types1.yaml',filter_headers=['authorization'])
-def test_catalog_search_types1():
-	c = Catalog(gbdx)
+	@vcr.use_cassette('tests/unit/cassettes/test_catalog_search_filters2.yaml',filter_headers=['authorization'])
+	def test_catalog_search_filters2(self):
+		c = Catalog(self.gbdx)
 
-	types = [ "LandsatAcquisition" ]
+		filters = [  
+	                    "sensorPlatformName = 'WORLDVIEW03'"
+	                ]
 
-	results = c.search(types=types,
-					   searchAreaWkt="POLYGON ((30.1 9.9, 30.1 10.1, 29.9 10.1, 29.9 9.9, 30.1 9.9))")
+		results = c.search(filters=filters,
+						   searchAreaWkt="POLYGON ((30.1 9.9, 30.1 10.1, 29.9 10.1, 29.9 9.9, 30.1 9.9))")
 
-	for result in results:
-		assert result['type'] == 'LandsatAcquisition'
+		for result in results:
+			assert result['properties']['sensorPlatformName'] in ['WORLDVIEW03']
 
-@vcr.use_cassette('tests/unit/cassettes/test_catalog_search_huge_aoi.yaml',filter_headers=['authorization'])
-def test_catalog_search_huge_aoi():
-	"""
-	Search an AOI the size of utah, broken into multiple smaller searches
-	"""
-	c = Catalog(gbdx)
+	@vcr.use_cassette('tests/unit/cassettes/test_catalog_search_types1.yaml',filter_headers=['authorization'])
+	def test_catalog_search_types1(self):
+		c = Catalog(self.gbdx)
 
-	results = c.search(searchAreaWkt = "POLYGON((-113.88427734375 40.36642741921034,-110.28076171875 40.36642741921034,-110.28076171875 37.565262680889965,-113.88427734375 37.565262680889965,-113.88427734375 40.36642741921034))")
-	
-	assert len(results) == 2736
+		types = [ "LandsatAcquisition" ]
 
-@vcr.use_cassette('tests/unit/cassettes/test_catalog_get_data_location_DG.yaml',filter_headers=['authorization'])
-def test_catalog_get_data_location_DG():
-	c = Catalog(gbdx)
-	s3path = c.get_data_location(catalog_id='1030010045539700')
-	assert s3path == 's3://receiving-dgcs-tdgplatform-com/055158926010_01_003/055158926010_01'
+		results = c.search(types=types,
+						   searchAreaWkt="POLYGON ((30.1 9.9, 30.1 10.1, 29.9 10.1, 29.9 9.9, 30.1 9.9))")
 
-@vcr.use_cassette('tests/unit/cassettes/test_catalog_get_data_location_Landsat.yaml',filter_headers=['authorization'])
-def test_catalog_get_data_location_Landsat():
-	c = Catalog(gbdx)
-	s3path = c.get_data_location(catalog_id='LC81740532014364LGN00')
-	assert s3path == 's3://landsat-pds/L8/174/053/LC81740532014364LGN00'
+		for result in results:
+			assert result['type'] == 'LandsatAcquisition'
 
-@vcr.use_cassette('tests/unit/cassettes/test_catalog_get_data_location_nonexistent_catid.yaml',filter_headers=['authorization'])
-def test_catalog_get_data_location_nonexistent_catid():
-	c = Catalog(gbdx)
-	s3path = c.get_data_location(catalog_id='nonexistent_asdfasdfasdfdfasffds')
-	assert s3path == None
+	@vcr.use_cassette('tests/unit/cassettes/test_catalog_search_huge_aoi.yaml',filter_headers=['authorization'])
+	def test_catalog_search_huge_aoi(self):
+		"""
+		Search an AOI the size of utah, broken into multiple smaller searches
+		"""
+		c = Catalog(self.gbdx)
 
-@vcr.use_cassette('tests/unit/cassettes/test_catalog_get_data_location_catid_with_no_data.yaml',filter_headers=['authorization'])
-def test_catalog_get_data_location_catid_with_no_data():
-	c = Catalog(gbdx)
-	s3path = c.get_data_location(catalog_id='1010010011AD6E00')
-	assert s3path == None
->>>>>>> 7430963a
+		results = c.search(searchAreaWkt = "POLYGON((-113.88427734375 40.36642741921034,-110.28076171875 40.36642741921034,-110.28076171875 37.565262680889965,-113.88427734375 37.565262680889965,-113.88427734375 40.36642741921034))")
+		
+		assert len(results) == 2736
+
+	@vcr.use_cassette('tests/unit/cassettes/test_catalog_get_data_location_DG.yaml',filter_headers=['authorization'])
+	def test_catalog_get_data_location_DG(self):
+		c = Catalog(self.gbdx)
+		s3path = c.get_data_location(catalog_id='1030010045539700')
+		assert s3path == 's3://receiving-dgcs-tdgplatform-com/055158926010_01_003/055158926010_01'
+
+	@vcr.use_cassette('tests/unit/cassettes/test_catalog_get_data_location_Landsat.yaml',filter_headers=['authorization'])
+	def test_catalog_get_data_location_Landsat(self):
+		c = Catalog(self.gbdx)
+		s3path = c.get_data_location(catalog_id='LC81740532014364LGN00')
+		assert s3path == 's3://landsat-pds/L8/174/053/LC81740532014364LGN00'
+
+	@vcr.use_cassette('tests/unit/cassettes/test_catalog_get_data_location_nonexistent_catid.yaml',filter_headers=['authorization'])
+	def test_catalog_get_data_location_nonexistent_catid(self):
+		c = Catalog(self.gbdx)
+		s3path = c.get_data_location(catalog_id='nonexistent_asdfasdfasdfdfasffds')
+		assert s3path == None
+
+	@vcr.use_cassette('tests/unit/cassettes/test_catalog_get_data_location_catid_with_no_data.yaml',filter_headers=['authorization'])
+	def test_catalog_get_data_location_catid_with_no_data(self):
+		c = Catalog(self.gbdx)
+		s3path = c.get_data_location(catalog_id='1010010011AD6E00')
+		assert s3path == None