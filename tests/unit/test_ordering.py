<<<<<<< HEAD
"""
Authors: Donnie Marino, Kostas Stamatiou
Contact: dmarino@digitalglobe.com

=======
'''
>>>>>>> 7430963a
Unit tests for the gbdxtools.Ordering class
"""

from gbdxtools import Interface
from gbdxtools.ordering import Ordering
from auth_mock import get_mock_gbdx_session
import vcr
import unittest

"""
How to use the mock_gbdx_session and vcr to create unit tests:
1. Add a new test that is dependent upon actually hitting GBDX APIs.
2. Decorate the test with @vcr appropriately, supply a yaml file path to gbdxtools/tests/unit/cassettes
    note: a yaml file will be created after the test is run

3. Replace "dummytoken" with a real gbdx token after running test successfully
4. Run the tests (existing test shouldn't be affected by use of a real token).  This will record a "cassette".
5. Replace the real gbdx token with "dummytoken" again
6. Edit the cassette to remove any possibly sensitive information (s3 creds for example)
"""

<<<<<<< HEAD

class OrderingTests(unittest.TestCase):
    @classmethod
    def setUpClass(cls):
        # create mock session, replace dummytoken with real token to create cassette
        mock_gbdx_session = get_mock_gbdx_session(token="dummytoken")
        cls.gbdx = Interface(gbdx_connection=mock_gbdx_session)

    def test_init(self):
        o = Ordering(self.gbdx)
        assert isinstance(o, Ordering)
=======
@vcr.use_cassette('tests/unit/cassettes/test_order_single_catid.yaml', filter_headers=['authorization'])
def test_order_single_catid():
    o = Ordering(gbdx)
    order_id = o.order('10400100120FEA00')
    # assert order_id == 'c5cd8157-3001-4a03-a716-4ef673748c7a'
    assert len(order_id) == 36
    

@vcr.use_cassette('tests/unit/cassettes/test_order_multi_catids.yaml', filter_headers=['authorization'])
def test_order_multi_catids():
    o = Ordering(gbdx)
    order_id = o.order(['10400100120FEA00', '101001000DB2FB00'])
    # assert order_id == '2b3ba38e-4d7e-4ef6-ac9d-2e2e0a8ca1e7'
    assert len(order_id) == 36
>>>>>>> 7430963a

    @vcr.use_cassette('tests/unit/cassettes/test_order_single_catid.yaml', filter_headers=['authorization'])
    def test_order_single_catid(self):
        o = Ordering(self.gbdx)
        order_id = o.order('10400100120FEA00')
        # assert order_id == 'c5cd8157-3001-4a03-a716-4ef673748c7a'
        assert len(order_id) == 1
        assert len(order_id[0]) == 36

    @vcr.use_cassette('tests/unit/cassettes/test_order_multi_catids.yaml', filter_headers=['authorization'])
    def test_order_multi_catids(self):
        o = Ordering(self.gbdx)
        order_id = o.order(['10400100120FEA00', '101001000DB2FB00'])
        # assert order_id == '2b3ba38e-4d7e-4ef6-ac9d-2e2e0a8ca1e7'
        assert len(order_id) == 1
        assert len(order_id[0]) == 36

    @vcr.use_cassette('tests/unit/cassettes/test_order_batching.yaml', filter_headers=['authorization'])
    def test_order_batching(self):
        o = Ordering(self.gbdx)
        order_id = o.order(['10400100120FEA00', '101001000DB2FB00'], batch_size=1)
        # assert order_id == '2b3ba38e-4d7e-4ef6-ac9d-2e2e0a8ca1e7'
        assert len(order_id) == 2
        assert len(order_id[0]) == 36

    @vcr.use_cassette('tests/unit/cassettes/test_get_order_status.yaml', filter_headers=['authorization'])
    def test_get_order_status(self):
        o = Ordering(self.gbdx)
        results = o.status('c5cd8157-3001-4a03-a716-4ef673748c7a')
        print results
        for result in results:
            assert 'acquisition_id' in result.keys()
            assert 'state' in result.keys()
            assert 'location' in result.keys()<|MERGE_RESOLUTION|>--- conflicted
+++ resolved
@@ -1,11 +1,6 @@
-<<<<<<< HEAD
 """
 Authors: Donnie Marino, Kostas Stamatiou
-Contact: dmarino@digitalglobe.com
 
-=======
-'''
->>>>>>> 7430963a
 Unit tests for the gbdxtools.Ordering class
 """
 
@@ -27,8 +22,6 @@
 6. Edit the cassette to remove any possibly sensitive information (s3 creds for example)
 """
 
-<<<<<<< HEAD
-
 class OrderingTests(unittest.TestCase):
     @classmethod
     def setUpClass(cls):
@@ -39,38 +32,20 @@
     def test_init(self):
         o = Ordering(self.gbdx)
         assert isinstance(o, Ordering)
-=======
-@vcr.use_cassette('tests/unit/cassettes/test_order_single_catid.yaml', filter_headers=['authorization'])
-def test_order_single_catid():
-    o = Ordering(gbdx)
-    order_id = o.order('10400100120FEA00')
-    # assert order_id == 'c5cd8157-3001-4a03-a716-4ef673748c7a'
-    assert len(order_id) == 36
-    
-
-@vcr.use_cassette('tests/unit/cassettes/test_order_multi_catids.yaml', filter_headers=['authorization'])
-def test_order_multi_catids():
-    o = Ordering(gbdx)
-    order_id = o.order(['10400100120FEA00', '101001000DB2FB00'])
-    # assert order_id == '2b3ba38e-4d7e-4ef6-ac9d-2e2e0a8ca1e7'
-    assert len(order_id) == 36
->>>>>>> 7430963a
 
     @vcr.use_cassette('tests/unit/cassettes/test_order_single_catid.yaml', filter_headers=['authorization'])
     def test_order_single_catid(self):
         o = Ordering(self.gbdx)
         order_id = o.order('10400100120FEA00')
         # assert order_id == 'c5cd8157-3001-4a03-a716-4ef673748c7a'
-        assert len(order_id) == 1
-        assert len(order_id[0]) == 36
+        assert len(order_id) == 36
 
     @vcr.use_cassette('tests/unit/cassettes/test_order_multi_catids.yaml', filter_headers=['authorization'])
     def test_order_multi_catids(self):
         o = Ordering(self.gbdx)
         order_id = o.order(['10400100120FEA00', '101001000DB2FB00'])
         # assert order_id == '2b3ba38e-4d7e-4ef6-ac9d-2e2e0a8ca1e7'
-        assert len(order_id) == 1
-        assert len(order_id[0]) == 36
+        assert len(order_id) == 36
 
     @vcr.use_cassette('tests/unit/cassettes/test_order_batching.yaml', filter_headers=['authorization'])
     def test_order_batching(self):
