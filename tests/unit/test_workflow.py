"""
Authors: Kostas Stamatiou, Donnie Marino
Contact: kostas.stamatiou@digitalglobe.com

Unit test the workflow class
"""

from gbdxtools import Interface
from gbdxtools.workflow import Workflow
from auth_mock import get_mock_gbdx_session
import vcr
import unittest
import os
import json

"""
How to use the mock_gbdx_session and vcr to create unit tests:
1. Add a new test that is dependent upon actually hitting GBDX APIs.
2. Decorate the test with @vcr appropriately, supply a yaml file path to gbdxtools/tests/unit/cassettes
    note: a yaml file will be created after the test is run

3. Replace "dummytoken" with a real gbdx token after running test successfully
4. Run the tests (existing test shouldn't be affected by use of a real token).  This will record a "cassette".
5. Replace the real gbdx token with "dummytoken" again
6. Edit the cassette to remove any possibly sensitive information (s3 creds for example)
"""


class WorkflowTests(unittest.TestCase):
    @classmethod
    def setUpClass(cls):
        # create mock session, replace dummytoken with real token to create cassette
        mock_gbdx_session = get_mock_gbdx_session(token="dummytoken")
        cls.gbdx = Interface(gbdx_connection=mock_gbdx_session)

        # setup mock data paths
        cls.data_path = os.path.abspath(os.path.join(os.path.dirname(os.path.realpath(__file__)), "data"))

    def setUp(self):
        pass

    def tearDown(self):
        pass

    def test_init(self):
        wf = Workflow(self.gbdx)
        self.assertTrue(isinstance(wf, Workflow))
        self.assertTrue(wf.s3 is not None)
        self.assertTrue(wf.gbdx_connection is not None)

    @vcr.use_cassette('tests/unit/cassettes/test_list_tasks.yaml', filter_headers=['authorization'])
    def test_list_tasks(self):
        wf = Workflow(self.gbdx)
        taskinfo = wf.list_tasks()
        self.assertTrue(taskinfo is not None)
        self.assertTrue('HelloGBDX' in taskinfo['tasks'])

    @vcr.use_cassette('tests/unit/cassettes/test_describe_tasks.yaml', filter_headers=['authorization'])
    def test_describe_tasks(self):
        wf = Workflow(self.gbdx)
        taskinfo = wf.list_tasks()
        self.assertTrue(len(taskinfo) > 0)
        desc = wf.describe_task(taskinfo['tasks'][0])
        self.assertTrue(isinstance(desc, dict))
        self.assertTrue(len(desc['description']) > 0)

    @vcr.use_cassette('tests/unit/cassettes/test_batch_workflows.yaml', filter_headers=['authorization'])
    def test_batch_workflows(self):
        """
        tests all 3 endpoints for batch workflows, create, fetch, and cancel
        :return:
        """
        wf = Workflow(self.gbdx)

        with open(os.path.join(self.data_path, "batch_workflow.json")) as json_file:
            self.batch_workflow_json = json.loads(json_file.read())

        # test create
        batch_workflow_id = wf.launch_batch_workflow(self.batch_workflow_json)

        # test status
        batch_workflow_status = wf.batch_workflow_status(batch_workflow_id)
        self.assertEqual(batch_workflow_id, batch_workflow_status.get("batch_workflow_id"))

        # test cancel
        batch_workflow_status = wf.batch_workflow_cancel(batch_workflow_id)

        workflows = batch_workflow_status.get('workflows')

<<<<<<< HEAD
        for workflow in workflows:
            self.assertTrue(workflow.get('state') in ["canceling", "canceled"])
=======
# How to use the mock_gbdx_session and vcr to create unit tests:
# 1. Add a new test that is dependent upon actually hitting GBDX APIs.
# 2. Decorate the test with @vcr appropriately
# 3. replace "dummytoken" with a real gbdx token
# 4. Run the tests (existing test shouldn't be affected by use of a real token).  This will record a "cassette".
# 5. replace the real gbdx token with "dummytoken" again
# 6. Edit the cassette to remove any possibly sensitive information (s3 creds for example)
mock_gbdx_session = get_mock_gbdx_session(token="dummytoken")
gbdx = Interface(gbdx_connection = mock_gbdx_session)

def test_init():
    wf = Workflow(gbdx)
    assert isinstance(wf, Workflow)
    assert wf.s3 is not None
    assert wf.gbdx_connection is not None

@vcr.use_cassette('tests/unit/cassettes/test_list_tasks.yaml',filter_headers=['authorization'])
def test_list_tasks():
    wf = Workflow(gbdx)
    taskinfo = wf.list_tasks()
    assert taskinfo is not None
    assert 'HelloGBDX' in taskinfo['tasks']

@vcr.use_cassette('tests/unit/cassettes/test_describe_tasks.yaml',filter_headers=['authorization'])
def test_describe_tasks():
    wf = Workflow(gbdx)
    taskinfo = wf.list_tasks()
    assert len(taskinfo) > 0
    desc = wf.describe_task(taskinfo['tasks'][0])
    assert isinstance(desc, dict)
    assert len(desc['description']) > 0   

@vcr.use_cassette('tests/unit/cassettes/test_workflow_events.yaml',filter_headers=['authorization'])
def test_workflow_events():
    wf = Workflow(gbdx)
    workflow_id = '4347109104758907277'
    events = wf.events(workflow_id)
    assert len(events) > 0
    assert isinstance(events, list)
    for event in events:
        assert 'task' in event.keys()
        assert 'state' in event.keys()
        assert 'event' in event.keys()
        assert 'timestamp' in event.keys()
        assert 'when' in event.keys()
        assert 'note' in event.keys()
        assert event['state'] in ['pending','running','complete']
        assert event['event'] in ['submitted','scheduled','rescheduling','started','succeeded','failed','timedout']
>>>>>>> 7430963a
<|MERGE_RESOLUTION|>--- conflicted
+++ resolved
@@ -87,56 +87,22 @@
 
         workflows = batch_workflow_status.get('workflows')
 
-<<<<<<< HEAD
         for workflow in workflows:
             self.assertTrue(workflow.get('state') in ["canceling", "canceled"])
-=======
-# How to use the mock_gbdx_session and vcr to create unit tests:
-# 1. Add a new test that is dependent upon actually hitting GBDX APIs.
-# 2. Decorate the test with @vcr appropriately
-# 3. replace "dummytoken" with a real gbdx token
-# 4. Run the tests (existing test shouldn't be affected by use of a real token).  This will record a "cassette".
-# 5. replace the real gbdx token with "dummytoken" again
-# 6. Edit the cassette to remove any possibly sensitive information (s3 creds for example)
-mock_gbdx_session = get_mock_gbdx_session(token="dummytoken")
-gbdx = Interface(gbdx_connection = mock_gbdx_session)
 
-def test_init():
-    wf = Workflow(gbdx)
-    assert isinstance(wf, Workflow)
-    assert wf.s3 is not None
-    assert wf.gbdx_connection is not None
-
-@vcr.use_cassette('tests/unit/cassettes/test_list_tasks.yaml',filter_headers=['authorization'])
-def test_list_tasks():
-    wf = Workflow(gbdx)
-    taskinfo = wf.list_tasks()
-    assert taskinfo is not None
-    assert 'HelloGBDX' in taskinfo['tasks']
-
-@vcr.use_cassette('tests/unit/cassettes/test_describe_tasks.yaml',filter_headers=['authorization'])
-def test_describe_tasks():
-    wf = Workflow(gbdx)
-    taskinfo = wf.list_tasks()
-    assert len(taskinfo) > 0
-    desc = wf.describe_task(taskinfo['tasks'][0])
-    assert isinstance(desc, dict)
-    assert len(desc['description']) > 0   
-
-@vcr.use_cassette('tests/unit/cassettes/test_workflow_events.yaml',filter_headers=['authorization'])
-def test_workflow_events():
-    wf = Workflow(gbdx)
-    workflow_id = '4347109104758907277'
-    events = wf.events(workflow_id)
-    assert len(events) > 0
-    assert isinstance(events, list)
-    for event in events:
-        assert 'task' in event.keys()
-        assert 'state' in event.keys()
-        assert 'event' in event.keys()
-        assert 'timestamp' in event.keys()
-        assert 'when' in event.keys()
-        assert 'note' in event.keys()
-        assert event['state'] in ['pending','running','complete']
-        assert event['event'] in ['submitted','scheduled','rescheduling','started','succeeded','failed','timedout']
->>>>>>> 7430963a
+    @vcr.use_cassette('tests/unit/cassettes/test_workflow_events.yaml',filter_headers=['authorization'])
+    def test_workflow_events(self):
+        wf = Workflow(self.gbdx)
+        workflow_id = '4347109104758907277'
+        events = wf.events(workflow_id)
+        assert len(events) > 0
+        assert isinstance(events, list)
+        for event in events:
+            assert 'task' in event.keys()
+            assert 'state' in event.keys()
+            assert 'event' in event.keys()
+            assert 'timestamp' in event.keys()
+            assert 'when' in event.keys()
+            assert 'note' in event.keys()
+            assert event['state'] in ['pending','running','complete']
+            assert event['event'] in ['submitted','scheduled','rescheduling','started','succeeded','failed','timedout']
