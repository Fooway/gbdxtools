--- conflicted
+++ resolved
@@ -308,16 +308,12 @@
                                 })
 
         for output_port_name in self.outputs._portnames:
-<<<<<<< HEAD
-            d['outputs'].append({
-=======
             if output_port_name in output_multiplex_ports_to_exclude:
                 continue
 
             d['outputs'].append(  {
->>>>>>> b983b38a
                     "name": output_port_name
-                })
+                } )
 
         return d
 
@@ -412,29 +408,27 @@
 
         self.definition = self.workflow_skeleton()
 
-
-        all_input_port_values = [t.inputs.__getattribute__(input_port_name).value  for t in self.tasks for input_port_name in t.inputs._portnames]
+        if self.batch_values:
+            self.definition["batch_values"] = self.batch_values
+
+        all_input_port_values = [t.inputs.__getattribute__(input_port_name).value for t in self.tasks for
+                                 input_port_name in t.inputs._portnames]
         for task in self.tasks:
-<<<<<<< HEAD
-            self.definition['tasks'].append(task.generate_task_workflow_json())
-
-        if self.batch_values:
-            self.definition["batch_values"] = self.batch_values
-=======
             # only include multiplex output ports in this task if other tasks refer to them in their inputs.
             # 1. find the multplex output port_names in this task
             # 2. see if they are referred to in any other tasks inputs
             # 3. If not, exclude them from the workflow_def
             output_multiplex_ports_to_exclude = []
-            multiplex_output_port_names = [portname for portname in task.outputs._portnames if task.outputs.__getattribute__(portname).is_multiplex]
+            multiplex_output_port_names = [portname for portname in task.outputs._portnames if
+                                           task.outputs.__getattribute__(portname).is_multiplex]
             for p in multiplex_output_port_names:
                 output_port_reference = 'source:' + task.name + ':' + p
                 if output_port_reference not in all_input_port_values:
                     output_multiplex_ports_to_exclude.append(p)
 
-            task_def = task.generate_task_workflow_json(output_multiplex_ports_to_exclude=output_multiplex_ports_to_exclude)
-            self.definition['tasks'].append( task_def )
->>>>>>> b983b38a
+            task_def = task.generate_task_workflow_json(
+                output_multiplex_ports_to_exclude=output_multiplex_ports_to_exclude)
+            self.definition['tasks'].append(task_def)
 
         return self.definition
 
