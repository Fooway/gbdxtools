"""
Classes to represent GBDX tasks and workflows.

Contact: dmarino@digitalglobe.com
"""

import json, uuid

class InvalidInputPort(AttributeError):
    pass

class InvalidOutputPort(Exception):
    pass

class WorkflowError(Exception):
    pass


class Port:
    def __init__(self, name, type, required, description, value, is_input_port=True, is_multiplex=False):
        self.name = name
        self.type = type
        self.description = description
        self.required = required
        self.value = value
        self.is_input_port = is_input_port
        self.is_multiplex = is_multiplex

    def __repr__(self):
        return self.__str__()

    def __str__(self):
        out = ""
        out += "Port %s:" % self.name
        out += "\n\ttype: %s" % self.type
        out += "\n\tdescription: %s" % self.description
        out += "\n\tmultiplex: %s" % self.is_multiplex
        if not self.is_input_port:
            return out
        out += "\n\trequired: %s" % self.required
        out += "\n\tValue: %s" % self.value
        return out

class PortList(object):
    def __init__(self, ports):
        self._portnames = set([p['name'] for p in ports])
        for p in ports:
            self.__setattr__(p['name'], 
                             Port(
                                    p['name'], 
                                    p['type'], 
                                    p.get('required'), 
                                    p.get('description'), 
                                    value=None, 
                                    is_multiplex=p.get('multiplex',False)
                                 )
                             )

    def __repr__(self):
        return self.__str__()

    def __str__(self):
        out = ""
        for input_port_name in self._portnames:
            out += input_port_name + "\n"
        return out

    def get_matching_multiplex_port(self,name):
        """
        Given a name, figure out if a multiplex port prefixes this name and return it.  Otherwise return none.
        """

        # short circuit:  if the attribute name already exists return none
        # if name in self._portnames: return None
        # if not len([p for p in self._portnames if name.startswith(p) and name != p]): return None

        matching_multiplex_ports = [self.__getattribute__(p) for p in self._portnames 
            if name.startswith(p) 
            and name != p 
            and hasattr(self, p) 
            and self.__getattribute__(p).is_multiplex
        ]

        for port in matching_multiplex_ports:
            return port

        return None

class Inputs(PortList):
    # allow setting task input values like this:
    # task.inputs.port_name = value
    # Also allow initial setup of all internal stuff & multiplex ports
    def __setattr__(self, k, v):
        # special attributes for internal use
        if k in ['_portnames']:
            object.__setattr__(self, k, v)
            return

        # special handling for setting port values
        if k in self._portnames and hasattr(self, k):
            port = self.__getattribute__(k)
            port.value = v
            return

        # find out if this is a valid multiplex port, i.e. this portname is prefixed by a multiplex port
        mp_port = self.get_matching_multiplex_port(k)
        if mp_port:
            new_multiplex_port = Port(
                k,
                mp_port.type, 
                mp_port.required, 
                mp_port.description, 
                value=v
            )
            object.__setattr__(self, k, new_multiplex_port)
            self._portnames.update([k])
            return

        # default for initially setting up ports
        if k in self._portnames:
            object.__setattr__(self, k, v)
        else:
            raise AttributeError('Task has no input port named %s.' % k)

class Outputs(PortList):
    """
    Output ports show a name & description.  output_port_name.value returns the link to use as input to next tasks.
    """
    def __init__(self, ports, task_name):
        self._task_name = task_name
        self._portnames = set([p['name'] for p in ports])
        for p in ports:
            self.__setattr__(
                p['name'], 
                Port(
                    p['name'], 
                    p['type'], 
                    p.get('required'), 
                    p['description'], 
                    value="source:" + self._task_name + ":" + p['name'], 
                    is_input_port=False,
                    is_multiplex=p.get('multiplex',False)
                    )
                )

    def __getattribute__(self, k):
        """
        Overwride getattribute for multiplex ports.  If we try to get a port for which a multiplex port
        is a prefix, create the port object and then return it.
        """
        # handle regular properties or internal methods normally
        if k in ['_portnames', '_task_name', 'get_matching_multiplex_port'] or k.startswith('__'):
            return object.__getattribute__(self, k)

        # if this port already exists, retrieve it
        if k in self._portnames:
            return object.__getattribute__(self, k)

        # determine if we're trying to get the value for a multiplex output port
        if not k in self._portnames:
            mp_port = self.get_matching_multiplex_port(k)
            if mp_port:
                self.__setattr__(
                    k, 
                    Port(
                        mp_port.name, 
                        mp_port.type, 
                        mp_port.required, 
                        mp_port.description, 
                        value="source:" + self._task_name + ":" + k, 
                        is_input_port=False,
                        is_multiplex=False
                        )
                    )
                self._portnames.update([k])

        return object.__getattribute__(self, k)
        

class Task(object):
    def __init__(self, __interface, __task_type, **kwargs):
        '''
        Construct an instance of GBDX Task

        Args:
            __interface: gbdx __interface object
            __task_type: name of the task
            **kwargs: key=value pairs for inputs to set on the task

        Returns:
            An instance of Task.
            
        '''

        self.name = __task_type + '_' + str(uuid.uuid4())

        self.__interface = __interface
        self.type = __task_type
        self.definition = self.__interface.workflow.describe_task(__task_type)
        self.domain = self.definition['containerDescriptors'][0]['properties'].get('domain','default')
        self._timeout = self.definition['properties'].get('timeout')

        self.inputs = Inputs(self.input_ports)
        self.outputs = Outputs(self.output_ports, self.name)

        # all the other kwargs are input port values or sources
        self.set(**kwargs)
   
    # get a reference to the output port
    def get_output(self, port_name):
        return self.outputs.__getattribute__(port_name).value
        # output_port_names = [p['name'] for p in self.output_ports]
        # if port_name not in output_port_names:
        #     raise InvalidOutputPort('Invalid output port %s.  Valid output ports for task %s are: %s' % (port_name, self.type, output_port_names))

        # return "source:" + self.name + ":" + port_name

    # set input ports source or value
    def set( self, **kwargs ):
        '''
        Set input values on task

        Args:
               arbitrary_keys: values for the keys

        Returns:
            None
        '''
        for port_name, port_value in kwargs.iteritems():
            self.inputs.__setattr__(port_name, port_value)

    @property
    def input_ports(self):
        return self.definition['inputPortDescriptors']

    @input_ports.setter
    def input_ports(self, value):
        raise NotImplementedError("Cannot set input ports")

    @property
    def timeout(self):
        return self._timeout

    @timeout.setter
    def timeout(self, value):
        if not 0 < value < 40000:
            raise ValueError('timeout of %s is not a valid number' % value)
        self._timeout = value

    @property
    def output_ports(self):
        return self.definition['outputPortDescriptors']

    @output_ports.setter
    def output_ports(self, value):
        raise NotImplementedError("Cannot set output ports")

    def generate_task_workflow_json(self):
        d = {
                    "name": self.name,
                    "outputs": [],
                    "inputs": [],
                    "taskType": self.type,
                    "timeout": self.timeout,
                    "containerDescriptors": [{"properties": {"domain": self.domain}}]
                }

        for input_port_name in self.inputs._portnames:
            input_port_value = self.inputs.__getattribute__(input_port_name).value
            if input_port_value == None:
                continue

            if input_port_value == False:
                input_port_value = 'false'
            if input_port_value == True:
                input_port_value = 'true'

            if str(input_port_value).startswith('source:'):
                # this port is linked from a previous output task
                d['inputs'].append({
                                    "name": input_port_name,
                                    "source": input_port_value.replace('source:','')
                                })
            else:
                d['inputs'].append({
                                    "name": input_port_name,
                                    "value": input_port_value
                                })

        for output_port_name in self.outputs._portnames:
            d['outputs'].append(  {
                    "name": output_port_name
                } )

        return d


class Workflow:
    def __init__(self, __interface, tasks, **kwargs):
        self.__interface = __interface
        self.name = kwargs.get('name', str(uuid.uuid4()) )
        self.id = None

        self.definition = None

        self.tasks = tasks

    def savedata(self, output, location=None):
        '''
        Save output data from any task in this workflow to S3

        Args:
               output: Reference task output (e.g. task.inputs.output1).
               location (optional): Subfolder within s3://bucket/prefix/ to save data to.  
                                    Leave blank to autogenerate an output location.

        Returns:
            None
        '''

        # handle inputs of task.inputs.portname as well as task.inputs.portname.value
        if isinstance(output, Port):
            input_value = output.value
        else:
            input_value = output

        # determine the location to save data to:
        s3info = self.__interface.s3.info
        bucket = s3info['bucket']
        prefix = s3info['prefix']
        if location:
            location = location.strip('/')
            s3location = "s3://" + bucket + '/' + prefix + '/' + location
        else:
            s3location = "s3://" + bucket + '/' + prefix + '/' + str(uuid.uuid4())

        s3task = self.__interface.Task("StageDataToS3", data=input_value, destination=s3location)
        self.tasks.append(s3task)

    def workflow_skeleton(self):
        return {
            "tasks": [],
            "name": self.name
        }

    def list_workflow_outputs(self):
        '''
        Get a dictionary of outputs from the workflow that are saved to S3.  Keys are output port names, values are S3 locations.
        Args:
            None

        Returns:
            dictionary
        '''
        workflow_outputs = []
        for task in self.tasks:
            if task.type == "StageDataToS3":
                workflow_outputs.append( {task.inputs.data.value: task.inputs.destination.value } )

        return workflow_outputs

<<<<<<< HEAD
    def as_json(self):
        '''
        Create the json form of the workflow.

        Args:
            None
        :Returns:
            Workflow json as a native Python data structure.
        '''
        definition = self.workflow_skeleton()

        for task in self.tasks:
            definition['tasks'].append(task.generate_task_workflow_json())

        return definition

    def execute(self):
=======
    def generate_workflow_description(self):
>>>>>>> 85648b88
        '''
        Generate workflow json for launching the workflow against the gbdx api

        Args:
            None

        Returns:
            json string
        '''
        if not self.tasks:
            raise WorkflowError('Workflow contains no tasks, and cannot be executed.')

        self.definition = self.workflow_skeleton()

        for task in self.tasks:
            self.definition['tasks'].append( task.generate_task_workflow_json() )

        return self.definition

    def execute(self):
        '''
        Execute the workflow.

        Args:
            None

        Returns:
            Workflow_id
        '''
        # if not self.tasks:
        #     raise WorkflowError('Workflow contains no tasks, and cannot be executed.')

        # for task in self.tasks:
        #     self.definition['tasks'].append( task.generate_task_workflow_json() )

        self.generate_workflow_description()

        self.id = self.__interface.workflow.launch(self.definition)
        return self.id

    def cancel(self):
        '''
        Cancel a running workflow.

        Args:
            None

        Returns:
            None
        '''
        if not self.id:
            raise WorkflowError('Workflow is not running.  Cannot cancel.')

        self.__interface.workflow.cancel(self.id)

    @property
    def status(self):
        if not self.id:
            raise WorkflowError('Workflow is not running.  Cannot check status.')
        return self.__interface.workflow.status(self.id)

    @status.setter
    def status(self, value):
        raise NotImplementedError("Cannot set workflow status, readonly.")

    @property
    def events(self):
        if not self.id:
            raise WorkflowError('Workflow is not running.  Cannot check status.')
        return self.__interface.workflow.events(self.id)

    @events.setter
    def events(self, value):
        raise NotImplementedError("Cannot set workflow events, readonly.")

    @property
    def complete(self):
        if not self.id:
            return False
        return self.status['state'] == 'complete'

    @complete.setter
    def complete(self, value):
        raise NotImplementedError("Cannot set workflow complete, readonly.")

    @property
    def failed(self):
        if not self.id:
            return False
        status = self.status
        return status['state'] == 'complete' and status['event'] == 'failed'

    @failed.setter
    def failed(self, value):
        raise NotImplementedError("Cannot set workflow failed, readonly.")

    @property
    def canceled(self):
        if not self.id:
            return False
        status = self.status
        return status['state'] == 'complete' and status['event'] == 'canceled'

    @canceled.setter
    def canceled(self, value):
        raise NotImplementedError("Cannot set workflow canceled, readonly.")

    @property
    def succeeded(self):
        if not self.id:
            return False
        status = self.status
        return status['state'] == 'complete' and status['event'] == 'succeeded'

    @succeeded.setter
    def succeeded(self, value):
        raise NotImplementedError("Cannot set workflow succeeded, readonly.")

    @property
    def running(self):
        if not self.id:
            return False
        status = self.status
        return status['state'] == 'running' and status['event'] == 'started'

    @running.setter
    def running(self, value):
        raise NotImplementedError("Cannot set workflow running, readonly.")

    @property
    def timedout(self):
        if not self.id:
            return False
        status = self.status
        return status['state'] == 'complete' and status['event'] == 'timedout'

    @timedout.setter
    def timedout(self, value):
        raise NotImplementedError("Cannot set workflow timedout, readonly.")

    

<|MERGE_RESOLUTION|>--- conflicted
+++ resolved
@@ -359,27 +359,7 @@
 
         return workflow_outputs
 
-<<<<<<< HEAD
-    def as_json(self):
-        '''
-        Create the json form of the workflow.
-
-        Args:
-            None
-        :Returns:
-            Workflow json as a native Python data structure.
-        '''
-        definition = self.workflow_skeleton()
-
-        for task in self.tasks:
-            definition['tasks'].append(task.generate_task_workflow_json())
-
-        return definition
-
-    def execute(self):
-=======
     def generate_workflow_description(self):
->>>>>>> 85648b88
         '''
         Generate workflow json for launching the workflow against the gbdx api
 
