"""
<<<<<<< HEAD
Authors: Kostas Stamatiou, Donnie Marino, Dan Getman, Dahl Winters, Nate Ricklin

Contact: kostas.stamatiou@digitalglobe.com

GBDX Workflow interface.
=======
GBDX Workflow interface.

Contact: nate.ricklin@digitalglobe.com
>>>>>>> 7430963a
"""

import json


class Workflow(object):
    def __init__(self, interface):
        """Construct the Workflow instance
        
        Args:
            interface (Interface): A reference to the GBDX Interface.

        Returns:
            An instance of the Workflow class.
        """
        # store a reference to the GBDX Connection
        self.gbdx_connection = interface.gbdx_connection

        # store a ref to the s3 interface
        self.s3 = interface.s3

        # the logger
        self.logger = interface.logger

    def launch(self, workflow):
        """Launches GBDX workflow.

        Args:
            workflow (dict): Dictionary specifying workflow tasks.

        Returns:
            Workflow id (str).
        """

        # hit workflow api
        url = 'https://geobigdata.io/workflows/v1/workflows'
        try:
            r = self.gbdx_connection.post(url, json=workflow)
            try:
                r.raise_for_status()
            except:
                print "GBDX API Status Code: %s" % r.status_code
                print "GBDX API Response: %s" % r.text
                r.raise_for_status()
            workflow_id = r.json()['id']
            return workflow_id
        except TypeError:
            self.logger.debug('Workflow not launched!')

    def status(self, workflow_id):
        """Checks workflow status.

         Args:
             workflow_id (str): Workflow id.

         Returns:
             Workflow status (str).
        """
        self.logger.debug('Get status of workflow: ' + workflow_id)
        url = 'https://geobigdata.io/workflows/v1/workflows/' + workflow_id
        r = self.gbdx_connection.get(url)

        return r.json()['state']

    def events(self, workflow_id):
        '''Get workflow events.

         Args:
             workflow_id (str): Workflow id.

         Returns:
             List of workflow events.
        '''
        self.logger.debug('Get events of workflow: ' + workflow_id)
        url = 'https://geobigdata.io/workflows/v1/workflows/' + workflow_id + '/events'
        r = self.gbdx_connection.get(url)

        return r.json()['Events']

    def cancel(self, workflow_id):
        """Cancels a running workflow.

           Args:
               workflow_id (str): Workflow id.

           Returns:
               Nothing
        """
        self.logger.debug('Canceling workflow: ' + workflow_id)
        url = 'https://geobigdata.io/workflows/v1/workflows/' + workflow_id + '/cancel'
        r = self.gbdx_connection.post(url, data='')
        r.raise_for_status()

    def list_tasks(self):
        """Get a list of all the workflow task definitions I'm allowed to see
            
            Args:
                None
    
            Returns:
                Task list (list)

        """
        url = 'https://geobigdata.io/workflows/v1/tasks'
        r = self.gbdx_connection.get(url)
        r.raise_for_status()
        return r.json()

    def describe_task(self, task_name):
        """Get the task definition.

         Args:
             task_name (str): The task name.

         Return:
             Task definition (dict).
        """

        url = 'https://geobigdata.io/workflows/v1/tasks/' + task_name
        r = self.gbdx_connection.get(url)
        r.raise_for_status()

        return r.json()

    def launch_batch_workflow(self, batch_workflow):
        """Launches GBDX batch workflow.

        Args:
            batch_workflow (dict): Dictionary specifying batch workflow tasks.

        Returns:
            Batch Workflow id (str).
        """

        # hit workflow api
        url = 'https://geobigdata.io/workflows/v1/batch_workflows'
        try:
            r = self.gbdx_connection.post(url, json=batch_workflow)
            batch_workflow_id = r.json()['batch_workflow_id']
            return batch_workflow_id
        except TypeError as e:
            self.logger.debug('Batch Workflow not launched, reason: {0}'.format(e.message))

    def batch_workflow_status(self, batch_workflow_id):
        """Checks GBDX batch workflow status.

         Args:
             batch workflow_id (str): Batch workflow id.

         Returns:
             Batch Workflow status (str).
        """
        self.logger.debug('Get status of batch workflow: ' + batch_workflow_id)
        url = 'https://geobigdata.io/workflows/v1/batch_workflows/' + batch_workflow_id
        r = self.gbdx_connection.get(url)

        return r.json()

    def batch_workflow_cancel(self, batch_workflow_id):
        """Cancels GBDX batch workflow.

         Args:
             batch workflow_id (str): Batch workflow id.

         Returns:
             Batch Workflow status (str).
        """
        self.logger.debug('Cancel batch workflow: ' + batch_workflow_id)
        url = 'https://geobigdata.io/workflows/v1/batch_workflows/{0}/cancel'.format(batch_workflow_id)
        r = self.gbdx_connection.post(url)

        return r.json()

    def launch_aop_to_s3(self,
                         input_location,
                         output_location,
                         bands='Auto',
                         ortho_epsg='EPSG:4326',
                         enable_pansharpen='false',
                         enable_acomp='false',
                         enable_dra='false',
                         ):

        """Launch aop_to_s3 workflow with choice of select parameters. There
           are more parameter choices to this workflow than the ones provided
           by this function. In this case, use the more general
           launch_workflow function.

           Args:
               input_location (str): Imagery location on S3.
               output_location (str): Output imagery S3 location within user prefix.
                                      This should not be preceded with nor followed
                                      by a backslash.
               bands (str): Bands to process (choices are 'Auto', 'MS', 'PAN', default
                            is 'Auto'). If enable_pansharpen = 'true', leave the default
                            setting.
               ortho_epsg (str): Choose projection (default 'EPSG:4326').
               enable_pansharpen (str): Apply pansharpening (default 'false').
               enable_acomp (str): Apply ACOMP (default 'false').
               enable_dra (str): Apply dynamic range adjust (default 'false').
           Returns:
               Workflow id (str).
        """

        # create workflow dictionary
        aop_to_s3 = json.loads("""{
        "tasks": [{
        "containerDescriptors": [{
            "properties": {"domain": "raid"}}],
        "name": "AOP",
        "inputs": [{
            "name": "data",
            "value": "INPUT_BUCKET"
        }, {
            "name": "bands",
            "value": "Auto"
        },
           {
            "name": "enable_acomp",
            "value": "false"
        }, {
            "name": "enable_dra",
            "value": "false"
        }, {
            "name": "ortho_epsg",
            "value": "EPSG:4326"
        }, {
            "name": "enable_pansharpen",
            "value": "false"
        }],
        "outputs": [{
            "name": "data"
        }, {
            "name": "log"
        }],
        "timeout": 36000,
        "taskType": "AOP_Strip_Processor",
        "containerDescriptors": [{"properties": {"domain": "raid"}}]
        }, {
        "inputs": [{
            "source": "AOP:data",
            "name": "data"
        }, {
            "name": "destination",
            "value": "OUTPUT_BUCKET"
        }],
        "name": "StageToS3",
        "taskType": "StageDataToS3",
        "containerDescriptors": [{"properties": {"domain": "raid"}}]
        }],
        "name": "aop_to_s3"
        }""")

        aop_to_s3['tasks'][0]['inputs'][0]['value'] = input_location
        aop_to_s3['tasks'][0]['inputs'][1]['value'] = bands
        aop_to_s3['tasks'][0]['inputs'][2]['value'] = enable_acomp
        aop_to_s3['tasks'][0]['inputs'][3]['value'] = enable_dra
        aop_to_s3['tasks'][0]['inputs'][4]['value'] = ortho_epsg
        aop_to_s3['tasks'][0]['inputs'][5]['value'] = enable_pansharpen

        # use the user bucket and prefix information to set output location
        bucket = self.s3.info['bucket']
        prefix = self.s3.info['prefix']
        output_location_final = 's3://' + '/'.join([bucket, prefix, output_location])
        aop_to_s3['tasks'][1]['inputs'][1]['value'] = output_location_final

        # launch workflow
        self.logger.debug('Launch workflow')
        workflow_id = self.launch(aop_to_s3)

        return workflow_id<|MERGE_RESOLUTION|>--- conflicted
+++ resolved
@@ -1,15 +1,9 @@
 """
-<<<<<<< HEAD
 Authors: Kostas Stamatiou, Donnie Marino, Dan Getman, Dahl Winters, Nate Ricklin
 
-Contact: kostas.stamatiou@digitalglobe.com
 
 GBDX Workflow interface.
-=======
-GBDX Workflow interface.
-
-Contact: nate.ricklin@digitalglobe.com
->>>>>>> 7430963a
+
 """
 
 import json
