'''
Authors: Kostas Stamatiou, Dan Getman, Nate Ricklin, Dahl Winters, Donnie Marino
Contact: kostas.stamatiou@digitalglobe.com

GBDX IDAHO Interface.
'''

from StringIO import StringIO
from PIL import Image
from pygeoif import geometry
from sympy.geometry import Point, Polygon
import codecs
import json
import os
import requests

from gbdxtools.catalog import Catalog

class Idaho():

    def __init__(self, interface):
        ''' Construct the Idaho interface class
            
        Args:
            connection (gbdx_session): A reference to the GBDX Connection.

        Returns:
            An instance of the Idaho interface class.

        '''
        self.gbdx_connection = interface.gbdx_connection
        self.catalog = Catalog(interface)
        self.logger = interface.logger

    def get_images_by_catid(self, catid):
        ''' Retrieves the IDAHO image records associated with a given catid.

        Args:
            catid (str): The source catalog ID from the platform catalog.

        Returns:
            results (json): The full catalog-search response for IDAHO images 
                            within the catID.

        '''

        self.logger.debug('Retrieving IDAHO metadata')

        # get the footprint of the catid's strip
        footprint = self.catalog.get_strip_footprint_wkt(catid)
        if not footprint:
            self.logger.debug('''Cannot get IDAHO metadata for strip %s, 
                                 footprint not found''' % catid)
            return None

        # use the footprint to get the IDAHO ID
        url = 'https://geobigdata.io/catalog/v1/search'

        body = {"startDate": None,
                "filters": ["vendorDatasetIdentifier3 = '%s'" % catid],
                "endDate": None,
                "types": ["IDAHOImage"],
                "searchAreaWkt": footprint}

        headers = {'Content-Type': 'application/json'}

        r = self.gbdx_connection.post(url, data=json.dumps(body), headers=headers)
        r.raise_for_status()
        if r.status_code == 200:
            results = r.json()
            numresults = len(results['results'])
            self.logger.debug('%s IDAHO images found associated with catid %s'
                              % (numresults, catid))

            return results

    def describe_images(self, idaho_image_results):
        ''' Describe a set of IDAHO images, as returned in catalog search results.

        Args:
            idaho_image_results (dict): IDAHO image result set as returned from 
                                        the catalog.
        Returns:
            results (json): The full catalog-search response for IDAHO images 
                            within the catID.
        '''

        results = idaho_image_results['results']

        # filter only idaho images:
        results = [r for r in results if r['type']=='IDAHOImage']
        self.logger.debug('Describing %s IDAHO images.' % len(results))

        # figure out which catids are represented in this set of images
        catids = set([r['properties']['vendorDatasetIdentifier3'] for r in results])

        description = {}

        for catid in catids:
            # images associated with a single catid
            description[catid] = {}
            description[catid]['parts'] = {}
            description[catid]['sensorPlatformName'] = results[0]['properties']['sensorPlatformName']
            images = [r for r in results if r['properties']['vendorDatasetIdentifier3'] == catid]
            for image in images:
                part = int(image['properties']['vendorDatasetIdentifier2'][-3:])
                color = image['properties']['colorInterpretation']
                bucket = image['properties']['imageBucketName']
                id = image['identifier']
                boundstr = image['properties']['imageBoundsWGS84']

                try:
                    description[catid]['parts'][part]
                except:
                    description[catid]['parts'][part] = {}

                description[catid]['parts'][part][color] = {}
                description[catid]['parts'][part][color]['id'] = id
                description[catid]['parts'][part][color]['bucket'] = bucket
                description[catid]['parts'][part][color]['boundstr'] = boundstr

        return description

    def get_tiles_by_zxy(self, catID, z, x, y, outputFolder):
        '''Retrieves IDAHO tiles of a given catID for a particular z, x, and
           y.  The z, x, and y must be known ahead of time and must intersect
           the strip boundaries of the particular catID to return content.

        Args:
            catID (str): The source catalog ID from the platform catalog.

        Returns:
            Confirmation (str) that tile processing was done.
        '''

        self.logger.debug('Retrieving IDAHO tiles')

        # get the bucket name and IDAHO ID of each tile within the catID
        locations = self.get_tile_locations(catID)
        access_token = self.gbdx_connection.access_token
        for location in locations:
            bucket_name = location[0]['imageBucketName']
            idaho_id = location[1]

            # form request
            url = ('http://idaho.geobigdata.io/'
                   'v1/tile/' + bucket_name + '/' + idaho_id + '/' + str(z)
                   + '/' + str(x) + '/' + str(y) + '?token=' + access_token)
            body = {"token": access_token}

            r = self.gbdx_connection.get(url, data=json.dumps(body), stream=True)
            r.raise_for_status()

            # form output path
            file_path = os.path.join(outputFolder, 
                                     catID + '-'.join(map(str, [z, x, y])) + '.tif')

            # save returned image
            i = Image.open(StringIO(r.content))
            saved = i.save(file_path)

        if saved == None:
            return 'Retrieval complete; please check output folder.'
        else:
            return 'There was a problem saving the file at ' + file_path + '.'

    def create_leaflet_viewer(self, idaho_image_results, output_filename):
        '''Create a leaflet viewer html file for viewing idaho images

        Args:
            idaho_image_results (dict): IDAHO image result set as returned from 
                                        the catalog.
            output_filename (str): where to save an output html file
        '''

        description = self.describe_images(idaho_image_results)
<<<<<<< HEAD
        for catid, images in description.iteritems():
            functionstring = ''
            for partnum, part in images['parts'].iteritems():

                num_images = len(part.keys())
                partname = None
                if num_images == 1:
                    # there is only one image, use the PAN
                    partname = [p for p in part.keys() if p.upper() == 'PAN'][0]
                    pan_image_id = ''
                elif num_images == 2:
                    # there are two images in this part, use the multi (or pansharpen)
                    partname = [p for p in part.keys() if p is not 'PAN'][0]
                    pan_image_id = part['PAN']['id']

                if not partname:
                    self.logger.debug('Cannot find part for idaho image.')
                    continue

                bandstr = {
                    'RGBN': '0,1,2',
                    'WORLDVIEW_8_BAND': '4,3,2',
                    'PAN': '0'
                }.get(partname, '0,1,2')

                part_boundstr_wkt = part[partname]['boundstr']
                part_polygon = geometry.from_wkt(part_boundstr_wkt)
                bucketname = part[partname]['bucket']
                image_id = part[partname]['id']
                W, S, E, N = part_polygon.bounds

                functionstring += ("addLayerToMap('%s', '%s', %s, %s, %s, %s, '%s');\n" 
                                  % (bucketname, image_id, W,S,E,N, pan_image_id))

        __location__ = os.path.realpath(
            os.path.join(os.getcwd(), os.path.dirname(__file__)))
        with open(os.path.join(__location__, 'leafletmap_template.html'), 'r') as htmlfile:
            data = htmlfile.read().decode("utf8")

        data = data.replace('FUNCTIONSTRING', functionstring)
        data = data.replace('CENTERLAT', str(S))
        data = data.replace('CENTERLON', str(W))
        data = data.replace('BANDS', bandstr)
        data = data.replace('TOKEN', self.gbdx_connection.access_token)

        with codecs.open(output_filename, 'w', 'utf8') as outputfile:
            self.logger.debug('Saving %s' % output_filename)
            outputfile.write(data)

=======
        if len(description) > 0:
            for catid, images in description.iteritems():
                functionstring = ''
                for partnum, part in images['parts'].iteritems():
    
                    num_images = len(part.keys())
                    partname = None
                    if num_images == 1:
                        # there is only one image, use the PAN
                        partname = [p for p in part.keys() if p.upper() == 'PAN'][0]
                        pan_image_id = ''
                    elif num_images == 2:
                        # there are two images in this part, use the multi (or pansharpen)
                        partname = [p for p in part.keys() if p is not 'PAN'][0]
                        pan_image_id = part['PAN']['id']
    
                    if not partname:
                        self.logger.debug("Cannot find part for idaho image.")
                        continue
    
                    bandstr = {
                        'RGBN': '0,1,2',
                        'WORLDVIEW_8_BAND': '4,3,2',
                        'PAN': '0'
                    }.get(partname, '0,1,2')
    
                    part_boundstr_wkt = part[partname]['boundstr']
                    part_polygon = geometry.from_wkt(part_boundstr_wkt)
                    bucketname = part[partname]['bucket']
                    image_id = part[partname]['id']
                    W, S, E, N = part_polygon.bounds
    
                    functionstring += "addLayerToMap('%s','%s',%s,%s,%s,%s,'%s');\n" % (bucketname, image_id, W,S,E,N, pan_image_id)
    
            __location__ = os.path.realpath(
                os.path.join(os.getcwd(), os.path.dirname(__file__)))
            with open(os.path.join(__location__, 'leafletmap_template.html'), 'r') as htmlfile:
                data=htmlfile.read().decode("utf8")
    
            data = data.replace('FUNCTIONSTRING',functionstring)
            data = data.replace('CENTERLAT',str(S))
            data = data.replace('CENTERLON',str(W))
            data = data.replace('BANDS',bandstr)
            data = data.replace('TOKEN',self.gbdx_connection.access_token)
    
            with codecs.open(outputfilename,'w','utf8') as outputfile:
                self.logger.debug("Saving %s" % outputfilename)
                outputfile.write(data)
        else:
            print "No items returned."
>>>>>>> 8f6b969e
    def get_idaho_chip(self, bucket_name, idaho_id, center_lat, center_lon, 
                       pixel_res_meters, output_folder):
        '''Downloads an orthorectified IDAHO chip.

        Args:
            bucket_name (str): The S3 bucket name.
            idaho_id (str): The IDAHO ID of the chip.
            center_lat (str): The latitude of the center of the desired chip.
            center_lon (str): The longitude of the center of the desired chip.
            pixel_res_meters (str): Pixel resolution in meters.
            output_folder (str): The folder the chip should be output to.

        Returns:
            Confirmation (str) that tile processing was done.
        '''

        print 'Retrieving IDAHO chip'
        
        # form request
        url = ('http://idaho.geobigdata.io/'
               'v1/chip/' + bucket_name + '/' + idaho_id + '?lat=' 
               + str(center_lat) + '&long=' + str(center_lon) + '&resolution='
               + str(pixel_res_meters))
       
        r = requests.get(url)

        if r.status_code == 200:
            # form output path
            file_path = output_folder + '/' + idaho_id + '.tif'
    
            # save returned image
            i = Image.open(StringIO(r.content))
            i.save(file_path)
    
        elif r.status_code == 404:
            print 'IDAHO ID not found: %s' % idaho_id
            r.raise_for_status()
        else:
            print 'There was a problem retrieving IDAHO ID: %s' % idaho_id
            r.raise_for_status()

    def view_idaho_tiles_by_bbox(self, catId, bbox, outputfilename):
        '''Retrieve and view just the IDAHO chips in a particular bounding box
           for a catID.

        Args:
            catid (str): The source catalog ID from the platform catalog.
            bbox (list): List of coords: minx(W), miny(S), maxx(E), maxy(N).
            outputfilename (str): a Leaflet Viewer file showing the IDAHO
               images as tiles.
        '''
        
        minx, miny, maxx, maxy = bbox
        
        #validate bbox values
        if (minx > maxx):
            print ('The west value is not less than the east value.')
            exit
        if (miny > maxy):
            print ('The south value is not less than the north value.')
            exit
        
        #create bbox polygon
        bp1 = Point(minx, miny)
        bp2 = Point(minx, maxy)
        bp3 = Point(maxx, maxy)
        bp4 = Point(maxx, miny)
        bbox_polygon = Polygon(bp1, bp2, bp3, bp4)
        
        #get IDAHO image results: parts
        idaho_image_results = self.get_images_by_catid(catId)
        description = self.describe_images(idaho_image_results)
        
        tile_count = 0
        for catid, images in description.iteritems():
            functionstring = ''
            for partnum, part in images['parts'].iteritems():

                num_images = len(part.keys())
                partname = None
                if num_images == 1:
                    # there is only one image, use the PAN
                    partname = [p for p in part.keys() if p.upper() == 'PAN'][0]
                    pan_image_id = ''
                elif num_images == 2:
                    # there are two images in this part, use the multi (or pansharpen)
                    partname = [p for p in part.keys() if p is not 'PAN'][0]
                    pan_image_id = part['PAN']['id']

                if not partname:
                    print "Cannot find part for idaho image."
                    continue

                bandstr = {
                    'RGBN': '0,1,2',
                    'WORLDVIEW_8_BAND': '4,3,2',
                    'PAN': '0'
                }.get(partname, '0,1,2')

                part_boundstr_wkt = part[partname]['boundstr']
                part_polygon = geometry.from_wkt(part_boundstr_wkt) 
                bucketname = part[partname]['bucket']
                image_id = part[partname]['id']
                W, S, E, N = part_polygon.bounds
                pp1, pp2, pp3, pp4 = Point(W, S), Point(W, N), Point(E, N), Point(E, S)
                part_bbox_polygon = Polygon(pp1, pp2, pp3, pp4)
                if (bbox_polygon.intersection(part_bbox_polygon)):
                    functionstring += ("addLayerToMap('%s','%s',%s,%s,%s,%s,'%s');\n" % 
                                      (bucketname, image_id, W,S,E,N, pan_image_id))
                    tile_count += 1
                    
        print ('There were ' + str(tile_count) + ' IDAHO images found to ' +
              'intersect with the provided bounding box.')
        
        __location__ = os.path.realpath(
            os.path.join(os.getcwd(), os.path.dirname(os.path.realpath('__file__'))))
        with open(os.path.join(__location__, 'leafletmap_template.html'), 'r') as htmlfile:
            data=htmlfile.read().decode("utf8")

        data = data.replace('FUNCTIONSTRING',functionstring)
        data = data.replace('CENTERLAT',str(S + (N-S)/2))
        data = data.replace('CENTERLON',str(W + (E-W)/2))
        data = data.replace('BANDS',bandstr)
        data = data.replace('TOKEN',self.gbdx_connection.access_token)

        with codecs.open(outputfilename,'w','utf8') as outputfile:
            print "Saving %s" % outputfilename
            outputfile.write(data)
            
    def download_idaho_tiles_by_bbox(self, catId, bbox, resolution, outputfolder):
        '''Retrieve and view just the IDAHO chips in a particular bounding box
           for a catID.

        Args:
            catid (str): The source catalog ID from the platform catalog.
            bbox (list): List of coords: minx(W), miny(S), maxx(E), maxy(N).
            resolution (str): The desired floating point resolution of the tiles.
            outputfolder (str): The desired output location of the IDAHO tiles.
        '''
        
        minx, miny, maxx, maxy = bbox
        
        #validate bbox values
        if (minx > maxx):
            print ('The west value is not less than the east value.')
            exit
        if (miny > maxy):
            print ('The south value is not less than the north value.')
            exit
        
        #create bbox polygon
        bp1 = Point(minx, miny)
        bp2 = Point(minx, maxy)
        bp3 = Point(maxx, maxy)
        bp4 = Point(maxx, miny)
        bbox_polygon = Polygon(bp1, bp2, bp3, bp4)
        
        #get IDAHO image results: parts
        idaho_image_results = self.get_images_by_catid(catId)
        description = self.describe_images(idaho_image_results)
        
        tile_count = 0
        for catid, images in description.iteritems():
            for partnum, part in images['parts'].iteritems():

                num_images = len(part.keys())
                partname = None
                if num_images == 1:
                    # there is only one image, use the PAN
                    partname = [p for p in part.keys() if p.upper() == 'PAN'][0]
                elif num_images == 2:
                    # there are two images in this part, use the multi (or pansharpen)
                    partname = [p for p in part.keys() if p is not 'PAN'][0]

                if not partname:
                    print "Cannot find part for idaho image."
                    continue

                part_boundstr_wkt = part[partname]['boundstr']
                part_polygon = geometry.from_wkt(part_boundstr_wkt) 
                bucketname = part[partname]['bucket']
                image_id = part[partname]['id']
                W, S, E, N = part_polygon.bounds
                pp1, pp2, pp3, pp4 = Point(W, S), Point(W, N), Point(E, N), Point(E, S)
                part_bbox_polygon = Polygon(pp1, pp2, pp3, pp4)
                if (bbox_polygon.intersection(part_bbox_polygon)):
                    center_lat = (S + (N-S)/2)
                    center_lon = (W + (E-W)/2)
                    print center_lat, center_lon
                    self.get_idaho_chip(bucketname, image_id, center_lat, 
                                        center_lon, resolution, outputfolder)
                    tile_count+=1
                    
        print ('There were ' + str(tile_count) + ' IDAHO images downloaded that ' +
              'intersect with the provided bounding box.')<|MERGE_RESOLUTION|>--- conflicted
+++ resolved
@@ -174,57 +174,6 @@
         '''
 
         description = self.describe_images(idaho_image_results)
-<<<<<<< HEAD
-        for catid, images in description.iteritems():
-            functionstring = ''
-            for partnum, part in images['parts'].iteritems():
-
-                num_images = len(part.keys())
-                partname = None
-                if num_images == 1:
-                    # there is only one image, use the PAN
-                    partname = [p for p in part.keys() if p.upper() == 'PAN'][0]
-                    pan_image_id = ''
-                elif num_images == 2:
-                    # there are two images in this part, use the multi (or pansharpen)
-                    partname = [p for p in part.keys() if p is not 'PAN'][0]
-                    pan_image_id = part['PAN']['id']
-
-                if not partname:
-                    self.logger.debug('Cannot find part for idaho image.')
-                    continue
-
-                bandstr = {
-                    'RGBN': '0,1,2',
-                    'WORLDVIEW_8_BAND': '4,3,2',
-                    'PAN': '0'
-                }.get(partname, '0,1,2')
-
-                part_boundstr_wkt = part[partname]['boundstr']
-                part_polygon = geometry.from_wkt(part_boundstr_wkt)
-                bucketname = part[partname]['bucket']
-                image_id = part[partname]['id']
-                W, S, E, N = part_polygon.bounds
-
-                functionstring += ("addLayerToMap('%s', '%s', %s, %s, %s, %s, '%s');\n" 
-                                  % (bucketname, image_id, W,S,E,N, pan_image_id))
-
-        __location__ = os.path.realpath(
-            os.path.join(os.getcwd(), os.path.dirname(__file__)))
-        with open(os.path.join(__location__, 'leafletmap_template.html'), 'r') as htmlfile:
-            data = htmlfile.read().decode("utf8")
-
-        data = data.replace('FUNCTIONSTRING', functionstring)
-        data = data.replace('CENTERLAT', str(S))
-        data = data.replace('CENTERLON', str(W))
-        data = data.replace('BANDS', bandstr)
-        data = data.replace('TOKEN', self.gbdx_connection.access_token)
-
-        with codecs.open(output_filename, 'w', 'utf8') as outputfile:
-            self.logger.debug('Saving %s' % output_filename)
-            outputfile.write(data)
-
-=======
         if len(description) > 0:
             for catid, images in description.iteritems():
                 functionstring = ''
@@ -275,7 +224,7 @@
                 outputfile.write(data)
         else:
             print "No items returned."
->>>>>>> 8f6b969e
+
     def get_idaho_chip(self, bucket_name, idaho_id, center_lat, center_lon, 
                        pixel_res_meters, output_folder):
         '''Downloads an orthorectified IDAHO chip.
