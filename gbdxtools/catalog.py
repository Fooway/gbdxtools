"""
GBDX Catalog Interface.

Contact: nate.ricklin@digitalglobe.com
"""
from __future__ import absolute_import
from builtins import object

import requests
from pygeoif import geometry
import json
import datetime
from . import catalog_search_aoi

class Catalog(object):

    def __init__(self, interface):
        ''' Construct the Catalog interface class

        Args:
            interface: A reference to the GBDX Interface.

        Returns:
            An instance of the Catalog interface class.
        '''
        self.gbdx_connection = interface.gbdx_connection
        self.logger = interface.logger

    def get_strip_footprint_wkt(self, catID):
        '''Retrieves the strip footprint WKT string given a cat ID.

        Args:
            catID (str): The source catalog ID from the platform catalog.

        Returns:
            footprint (str): A POLYGON of coordinates.
        '''

        self.logger.debug('Retrieving strip footprint')
        url = ('https://geobigdata.io/catalog/v1/record/' 
               + catID + '?includeRelationships=false')

        r = self.gbdx_connection.get(url)
        if r.status_code == 200:
            footprint = r.json()['properties']['footprintWkt']
            return footprint
        elif r.status_code == 404:
            self.logger.debug('Strip not found: %s' % catID)
            r.raise_for_status()
        else:
            self.logger.debug('There was a problem retrieving catid: %s' % catID)
            r.raise_for_status()

<<<<<<< HEAD
    def get(self, catID, includeRelationships=False):
        '''Retrieves the strip footprint WKT string given a cat ID.

        Args:
            catID (str): The source catalog ID from the platform catalog.
            includeRelationships (bool): whether to include graph links to related objects.  Default False.

        Returns:
            record (dict): A dict object identical to the json representation of the catalog record
        '''
        if includeRelationships:
            incR = 'true'
        else:
            incR = 'false'
        url = 'https://geobigdata.io/catalog/v1/record/' + catID + '?includeRelationships='+incR
        r = self.gbdx_connection.get(url)
        r.raise_for_status()
        return r.json()
=======
    def get_strip_metadata(self, catID):
        '''Retrieves the strip catalog metadata given a cat ID.

        Args:
            catID (str): The source catalog ID from the platform catalog.

        Returns:
            metadata (dict): A metadata dictionary .

            TODO: have this return a class object with interesting information exposed.
        '''

        self.logger.debug('Retrieving strip catalog metadata')
        url = ('https://geobigdata.io/catalog/v1/record/'
               + catID + '?includeRelationships=false')

        r = self.gbdx_connection.get(url)
        if r.status_code == 200:
            return r.json()['properties']
        elif r.status_code == 404:
            self.logger.debug('Strip not found: %s' % catID)
            r.raise_for_status()
        else:
            self.logger.debug('There was a problem retrieving catid: %s' % catID)
            r.raise_for_status()
>>>>>>> 9f40e112

    def get_address_coords(self, address):
        ''' Use the google geocoder to get latitude and longitude for an address string

        Args:
            address: any address string

        Returns:
            A tuple of (lat,lng)
        '''
        url = "https://maps.googleapis.com/maps/api/geocode/json?&address=" + address
        r = requests.get(url)
        r.raise_for_status()
        results = r.json()['results']
        lat = results[0]['geometry']['location']['lat']
        lng = results[0]['geometry']['location']['lng']
        return lat, lng

    def search_address(self, address, filters=None, startDate=None, endDate=None, types=None):
        ''' Perform a catalog search over an address string

        Args:
            address: any address string
            filters: Array of filters.  Optional.  Example:
                [  
                    "(sensorPlatformName = 'WORLDVIEW01' OR sensorPlatformName ='QUICKBIRD02')",
                    "cloudCover < 10",
                    "offNadirAngle < 10"
                ]
            startDate: string.  Optional.  Example: "2004-01-01T00:00:00.000Z"
            endDate: string.  Optional.  Example: "2004-01-01T00:00:00.000Z"
            types: Array of types to search for.  Optional.  Example (and default):  ["Acquisition"]

        Returns:
            catalog search resultset
        '''
        lat, lng = self.get_address_coords(address)
        return self.search_point(lat,lng, filters=filters, startDate=startDate, endDate=endDate, types=types)

    #def search_point(self, lat, lng, type="Acquisition")
    def search_point(self, lat, lng, filters=None, startDate=None, endDate=None, types=None, type=None):
        ''' Perform a catalog search over a specific point, specified by lat,lng

        Args:
            lat: latitude
            lng: longitude
            filters: Array of filters.  Optional.  Example:
                [  
                    "(sensorPlatformName = 'WORLDVIEW01' OR sensorPlatformName ='QUICKBIRD02')",
                    "cloudCover < 10",
                    "offNadirAngle < 10"
                ]
            startDate: string.  Optional.  Example: "2004-01-01T00:00:00.000Z"
            endDate: string.  Optional.  Example: "2004-01-01T00:00:00.000Z"
            types: Array of types to search for.  Optional.  Example (and default):  ["Acquisition"]

        Returns:
            catalog search resultset
        '''
        searchAreaWkt = "POLYGON ((%s %s, %s %s, %s %s, %s %s, %s %s))" % (lng, lat,lng,lat,lng,lat,lng,lat,lng,lat)
        return self.search(searchAreaWkt=searchAreaWkt, filters=filters, startDate=startDate, endDate=endDate, types=types)

    def get_data_location(self, catalog_id):
        """
        Find and return the S3 data location given a catalog_id.

        Args:
            catalog_id: The catalog ID

        Returns:
            A string containing the s3 location of the data associated with a catalog ID.  Returns
            None if the catalog ID is not found, or if there is no data yet associated with it.
        """
        # There are so far only two possibilities for data we can find in S3: Landsat8 and DG images.
        # We'll do a traverse from the item and use that to determine S3 locations.

        url = 'https://geobigdata.io/catalog/v1/traverse'
        headers = {'Content-Type':'application/json'}
        traverse_body = {
                "rootRecordId": catalog_id,
                "maxdepth": 2,
                "direction": "both",
                "labels": ["_acquisition","_imageFiles"]
        }

        r = self.gbdx_connection.post(url, headers=headers, data=json.dumps(traverse_body))

        # Check for invalid record ID upon traverse:
        if r.status_code == 400:
            if 'rootRecordId does not exist' in r.json()['message']:
                return None

        r.raise_for_status()

        results = r.json()['results']

        if len(results) == 0:
            return None

        catalog_record = [r for r in results if r['identifier'] == catalog_id][0]

        if catalog_record['type'] == "LandsatAcquisition":
            ## get landsat data location
            browse_url = catalog_record['properties']['browseURL']

            # convert a URL that looks like this:
            # 'https://s3-us-west-2.amazonaws.com/landsat-pds/L8/174/053/LC81740532014364LGN00/LC81740532014364LGN00_thumb_large.jpg'
            # into this:
            # 's3://landsat-pds/L8/174/053/LC81740532014364LGN00'
            return 's3://' + '/'.join( browse_url.split('/')[3:8] )

        elif catalog_record['type'] == "DigitalGlobeAcquisition":
            ## Find any ObjectStoreData object, get its s3 bucket & prefix:
            object_store_records = [r for r in results if r['type'] == 'ObjectStoreData']

            # If the traverse didn't find any object store data, return None
            if not object_store_records:
                return None

            # Another hacky thing: let's only grab data in a particular bucket that we know contains good full strips:
            object_store_records = [r for r in object_store_records 
                                        if r['properties']['bucketName'] == 'receiving-dgcs-tdgplatform-com']

            # If we didn't find any records with the correct bucket, return None
            if not object_store_records:
                return None

            object_store_record = object_store_records[0]

            bucket = object_store_record['properties']['bucketName']
            prefix = object_store_record['properties']['objectIdentifier']

            # keep only the first two folders in the s3path:
            # Example:  'a/b/c/d/e'  -->  'a/b'
            prefix = '/'.join(prefix.split('/')[:2])

            return "s3://%s/%s" % (bucket, prefix)




    def search(self, searchAreaWkt=None, filters=None, startDate=None, endDate=None, types=None):
        ''' Perform a catalog search

        Args:
            searchAreaWkt: WKT Polygon of area to search.  Optional.
            filters: Array of filters.  Optional.  Example:
                [  
                    "(sensorPlatformName = 'WORLDVIEW01' OR sensorPlatformName ='QUICKBIRD02')",
                    "cloudCover < 10",
                    "offNadirAngle < 10"
                ]
            startDate: string.  Optional.  Example: "2004-01-01T00:00:00.000Z"
            endDate: string.  Optional.  Example: "2004-01-01T00:00:00.000Z"
            types: Array of types to search for.  Optional.  Example (and default):  ["Acquisition"]

        Returns:
            catalog search resultset
        '''
        # Default to search for Acquisition type objects.
        if not types:
            types = ['Acquisition']

        # validation:  we must have either a WKT or one-week of time window
        if startDate:
            startDateTime = datetime.datetime.strptime(startDate, '%Y-%m-%dT%H:%M:%S.%fZ')

        if endDate:
            endDateTime = datetime.datetime.strptime(endDate, '%Y-%m-%dT%H:%M:%S.%fZ')

        if startDate and endDate:
            diff = endDateTime - startDateTime
            if diff.days < 0:
                raise Exception("startDate must come before endDate.")

        if startDate and endDate and not searchAreaWkt:
            if diff.days > 7:
                raise Exception("startDate and endDate must be at most a week apart if no search polygon is specified.")

        postdata = {  
            "searchAreaWkt": searchAreaWkt,
            "types": types, 
            "startDate": startDate,
            "endDate": endDate,
        }

        if filters:
            postdata['filters'] = filters

        if searchAreaWkt:
            # If we are searching over a polygon, break up the polygon into lots of small polygons of size 2-square degrees
            # and get the results.
            results = catalog_search_aoi.search_materials_in_multiple_small_searches(postdata, self.gbdx_connection)
        else:
            # If we are not searching over a polygon, just do the search directly.
            url = 'https://geobigdata.io/catalog/v1/search?includeRelationships=false'
            headers = {'Content-Type':'application/json'}
            r = self.gbdx_connection.post(url, headers=headers, data=json.dumps(postdata))
            r.raise_for_status()
            results = r.json()['results']
        
        return results

    def get_most_recent_images(self, results, types=[], sensors=[], N=1):
        ''' Return the most recent image 

        Args:
            results: a catalog resultset, as returned from a search
            types: array of types you want. optional.
            sensors: array of sensornames. optional.
            N: number of recent images to return.  defaults to 1.

        Returns:
            single catalog item, or none if not found
        '''
        if not len(results):
            return None

        # filter on type
        if types:
            results = [r for r in results if r['type'] in types]

        # filter on sensor
        if sensors:
            results = [r for r in results if r['properties'].get('sensorPlatformName') in sensors]


        # sort by date:
        #sorted(results, key=results.__getitem__('properties').get('timestamp'))
        newlist = sorted(results, key=lambda k: k['properties'].get('timestamp'), reverse=True) 
        return newlist[:N]
        






<|MERGE_RESOLUTION|>--- conflicted
+++ resolved
@@ -51,7 +51,6 @@
             self.logger.debug('There was a problem retrieving catid: %s' % catID)
             r.raise_for_status()
 
-<<<<<<< HEAD
     def get(self, catID, includeRelationships=False):
         '''Retrieves the strip footprint WKT string given a cat ID.
 
@@ -70,7 +69,8 @@
         r = self.gbdx_connection.get(url)
         r.raise_for_status()
         return r.json()
-=======
+
+
     def get_strip_metadata(self, catID):
         '''Retrieves the strip catalog metadata given a cat ID.
 
@@ -96,7 +96,7 @@
         else:
             self.logger.debug('There was a problem retrieving catid: %s' % catID)
             r.raise_for_status()
->>>>>>> 9f40e112
+
 
     def get_address_coords(self, address):
         ''' Use the google geocoder to get latitude and longitude for an address string
