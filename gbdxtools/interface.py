--- conflicted
+++ resolved
@@ -11,11 +11,8 @@
 
 from boto import s3
 from gbdx_auth import gbdx_auth
-<<<<<<< HEAD
-=======
 from StringIO import StringIO
 from PIL import Image
->>>>>>> 82ac0fa1
 
 class Interface():
 
@@ -42,16 +39,7 @@
       s3tmp_cred = r.json()
       print "Obtained S3 Credentials"
 
-<<<<<<< HEAD
       return s3tmp_cred
-
-=======
-    gbdx_connection = None
-    def __init__(self):
-    # This will throw an exception if your .ini file is not set properly
-        self.gbdx_connection = gbdx_auth.get_session()
-        
->>>>>>> 82ac0fa1
 
     def order_imagery(self, image_catalog_ids):
         """Orders images from GBDX.
