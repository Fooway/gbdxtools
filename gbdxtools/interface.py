"""
Authors: Kostas Stamatiou, Dan Getman, Nate Ricklin, Dahl Winters
Contact: kostas.stamatiou@digitalglobe.com

Functions to interface with GBDX API.
"""

import json
import os
import sys

from boto import s3
from gbdx_auth import gbdx_auth

<<<<<<< HEAD
class Interface():

  gbdx_connection = None
  def __init__(self, **kwargs):
    if kwargs.get('username') and kwargs.get('password') and kwargs.get('client_id') and kwargs.get('client_secret'):
        self.gbdx_connection = gbdx_auth.session_from_kwargs(**kwargs)
    else:
      # This will throw an exception if your .ini file is not set properly
      self.gbdx_connection = gbdx_auth.get_session()

  def get_s3tmp_cred(self):
      """Request temporary credentials for the GBDX S3 Storage Service
         The access token is good for 10 hours.

         Args:
             None.

         Returns: 
             Set of credentials needed to access S3 Storage (dict).
      """
      url = 'https://geobigdata.io/s3creds/v1/prefix?duration=36000'
      r = self.gbdx_connection.get(url)
      s3tmp_cred = r.json()
      print "Obtained S3 Credentials"

      return s3tmp_cred


  def s3tmp_cred_reg(self,s3_cred):
      """Modify the local .aws/credentials file so that it has the current credentials.

         Args:
             S3 Credentials (dict): Set of credentials needed to access S3 Storage.

         Returns:
             Indicator of successful action (bool).
      """
      response = False

      # TODO: This has not been tested on a fresh install or something like a docker. 
      # It may only work after the user has run the aws configure command
      try:
          f1 = open(os.path.join(os.path.expanduser('~'),'.aws/credentials'), 'w+')
          # Write the credentials file
          f1.write("[default]" + '\n')
          f1.write("aws_secret_access_key=" + s3_cred['S3_secret_key'] + '\n')
          f1.write("aws_access_key_id=" + s3_cred['S3_access_key'] + '\n')
          f1.write("aws_session_token=" + s3_cred['S3_session_token'] + '\n')
          f1.close()
          response = True
          print "Stored S3 Credentials Locally"
      except:
          print "Unexpected error:", sys.exc_info()[0]

      return response


  def order_imagery(self,image_catalog_ids):
      """Orders images from GBDX.

         Args: 
             image_catalog_ids (list): A list of image catalog ids.
      
         Returns:
             sales order number (str).
      """

      # hit ordering api
      print "Orders/v1 is deprecated.... please use orders/v2"
      print "Place order..."
      url = "https://geobigdata.io/orders/v1/"

      r = self.gbdx_connection.post(url, json=image_catalog_ids)     
      sales_order_number = r.json()[0]["salesOrderNumber"]

      print "Order " + str(sales_order_number) + ' placed'
      return sales_order_number

  def order_imagery_v2(self,image_catalog_ids):
      """Orders images from GBDX.

         Args: 
             image_catalog_ids (list): A list of image catalog ids.
      
         Returns:
             order_id (str): The ID of the order placed.
      """

      # hit ordering api
      print "Place order..."
      url = "https://geobigdata.io/orders/v2/order/"
      r = self.gbdx_connection.post(url,data=json.dumps(image_catalog_ids))     
      order_id = r.json().get("order_id", {})

      print "Order " + str(order_id) + ' placed'
      return order_id

  def check_order_status(self,sales_order_number):
      """Checks imagery order status.
=======
>>>>>>> f79bcfa1

class Interface():


    gbdx_connection = None
    def __init__(self):
    # This will throw an exception if your .ini file is not set properly
        self.gbdx_connection = gbdx_auth.get_session()


    def order_imagery(self, image_catalog_ids):
        """Orders images from GBDX.

           Args: 
               image_catalog_ids (list or string): A list of image catalog ids 
               or a single image catalog id.

           Returns:
               order_id (str): The ID of the order placed.
        """

        # hit ordering api
        print "Place order"
        url = "https://geobigdata.io/orders/v2/order/"
        
        # determine if the user inputted a list of image_catalog_ids 
        # or a string of one
        if type(image_catalog_ids).__name__=='list':
            r = self.gbdx_connection.post(url, 
                                          data=json.dumps(image_catalog_ids)) 
        else:
            r = self.gbdx_connection.post(url, 
                                          data=json.dumps([image_catalog_ids]))
        
        order_id = r.json().get("order_id", {})

        return order_id


    def check_order_status(self, order_id):
        """Checks imagery order status.  There can be more than one image per 
           order and this function returns the status of all images 
           within the order.

           Args:
               order_id (str): The ID of the order placed.        

           Returns:
               dict (str) with keys = locations of ordered images and 
               values = status of each ordered image.
        """
  
        print "Get status of order " + order_id
        url = "https://geobigdata.io/orders/v2/order/"
        r = self.gbdx_connection.get(url + order_id)
        lines = r.json().get("acquisitions", {})
        results = []
        for line in lines:
            location = line['location']
            status = line["state"]
            results.append((location, status))
          
        return dict(results)


    def launch_workflow(self, workflow):
        """Launches GBDX workflow.

           Args:
               workflow (dict): Dictionary specifying workflow tasks.

           Returns:
               Workflow id (str).
        """

        # hit workflow api
        url = 'https://geobigdata.io/workflows/v1/workflows'
        try:
            r = self.gbdx_connection.post(url, json = workflow)
            workflow_id = r.json()["id"]
            return workflow_id
        except TypeError:
            print 'Workflow not launched!'


    def check_workflow_status(self, workflow_id):
        """Checks workflow status.

         Args:
             workflow_id (str): Workflow id.

         Returns:
             Workflow status (str).
        """
        print 'Get status of workflow: ' + workflow_id
        url = 'https://geobigdata.io/workflows/v1/workflows/' + workflow_id 
        r = self.gbdx_connection.get(url)

        return r.json()['state']


    def get_task_definition(self, task_name):
        """Get task definition.

         Args:
             task_name (str): The task name.

         Return:
             Task definition (dict).
        """

        url = "https://geobigdata.io/workflows/v1/tasks/" + task_name
        r = self.gbdx_connection.get(url)

        return r.json()


    def launch_aop_to_s3_workflow(self,
                                input_location, 
                                output_location,
                                bands = 'Auto',
                                ortho_epsg = 'EPSG:4326',
                                enable_pansharpen = 'false',
                                enable_acomp = 'false',
                                enable_dra = 'false',
                                ):

      """Launch aop_to_s3 workflow with choice of select parameters. There
         are more parameter choices to this workflow than the ones provided 
         by this function. In this case, use the more general 
         launch_workflow function. 

         Args:
             input_location (str): Imagery location on S3.
             output_location (str): Output imagery S3 location within user prefix.
                                    This should not be preceded with nor followed
                                    by a backslash.
             bands (str): Bands to process (choices are 'Auto', 'MS', 'PAN', default 
                          is 'Auto'). If enable_pansharpen = 'true', leave the default
                          setting.     
             ortho_epsg (str): Choose projection (default 'EPSG:4326').
             enable_pansharpen (str): Apply pansharpening (default 'false').
             enable_acomp (str): Apply ACOMP (default 'false').
             enable_dra (str): Apply dynamic range adjust (default 'false').
         Returns:
             Workflow id (str).
      """

      # create workflow dictionary
      aop_to_s3 = json.loads("""{
      "tasks": [{
          "containerDescriptors": [{
              "properties": {"domain": "raid"}}],
          "name": "AOP",
          "inputs": [{
              "name": "data",
              "value": "INPUT_BUCKET"
          }, {
              "name": "bands",
              "value": "Auto"
          },
             {
              "name": "enable_acomp",
              "value": "false"
          }, {
              "name": "enable_dra",
              "value": "false"
          }, {
              "name": "ortho_epsg",
              "value": "EPSG:4326"
          }, {
              "name": "enable_pansharpen",
              "value": "false"
          }],
          "outputs": [{
              "name": "data"
          }, {
              "name": "log"
          }],
          "timeout": 36000,
          "taskType": "AOP_Strip_Processor",
          "containerDescriptors": [{"properties": {"domain": "raid"}}]
      }, {
          "inputs": [{
              "source": "AOP:data",
              "name": "data"
          }, {
              "name": "destination",
              "value": "OUTPUT_BUCKET"
          }],
          "name": "StageToS3",
          "taskType": "StageDataToS3",
          "containerDescriptors": [{"properties": {"domain": "raid"}}]
      }],
      "name": "aop_to_s3"
      }""")

      aop_to_s3['tasks'][0]['inputs'][0]['value'] = input_location
      aop_to_s3['tasks'][0]['inputs'][1]['value'] = bands
      aop_to_s3['tasks'][0]['inputs'][2]['value'] = enable_acomp
      aop_to_s3['tasks'][0]['inputs'][3]['value'] = enable_dra
      aop_to_s3['tasks'][0]['inputs'][4]['value'] = ortho_epsg
      aop_to_s3['tasks'][0]['inputs'][5]['value'] = enable_pansharpen

      # use the user bucket and prefix information to set output location
      s3_info = self.get_s3_info()
      bucket = s3_info['bucket']
      prefix = s3_info['prefix']
      output_location_final = 's3://' + '/'.join([bucket, prefix, output_location])
      aop_to_s3['tasks'][1]['inputs'][1]['value'] = output_location_final

      # launch workflow
      print 'Launch workflow'
      workflow_id = self.launch_workflow(aop_to_s3)

      return workflow_id

    
    def get_s3_info(self):
      """Get user info for GBDX S3.

         Args:
             None.

         Returns: 
             Dictionary with S3 access key, S3 secret key, S3 session token,
             user bucket and user prefix (dict).
      """

      url = 'https://geobigdata.io/s3creds/v1/prefix?duration=36000'
      r = self.gbdx_connection.get(url)
      s3_info = r.json()
      print "Obtained S3 Credentials"

      return s3_info


    def download_from_s3(self, location, local_dir = '.'):
      """Download content from bucket/prefix/location. 
         If location is a directory, all files in the directory are 
         downloaded. If it is a file, then that file is downloaded.

         Args:
             location (str): S3 location within prefix. It should not be 
                             preceded with nor followed by a backslash.
             local_dir (str): Local directory where file(s) will be stored.
                              Default is here.
      """

      print 'Getting S3 info'
      s3_info = self.get_s3_info()
      bucket = s3_info["bucket"]
      prefix = s3_info["prefix"]
      access_key = s3_info["S3_access_key"]
      secret_key = s3_info["S3_secret_key"]
      session_token = s3_info["S3_session_token"]
      
      print 'Connecting to S3'
      s3conn = s3.connect_to_region('us-east-1', aws_access_key_id=access_key, 
                                    aws_secret_access_key=secret_key, 
                                    security_token=session_token)

      b = s3conn.get_bucket(bucket, validate=False, 
                            headers={'x-amz-security-token': session_token})

      whats_in_here = b.list(prefix + '/' + location)

      print 'Downloading contents'
      for key in whats_in_here:
          filename = key.name.split('/')[-1]
          print filename
          res = key.get_contents_to_filename(local_dir + '/' + filename)
          
      print 'Done!'


    def delete_in_s3(self, location):
      """Delete content in bucket/prefix/location. 
         If location is a directory, all files in the directory are 
         deleted. If it is a file, then that file is deleted.

         Args:
             location (str): S3 location within prefix. It should not be 
                             preceded with nor followed by a backslash.
      """

      print 'Getting S3 info'
      s3_info = self.get_s3_info()
      bucket = s3_info["bucket"]
      prefix = s3_info["prefix"]
      access_key = s3_info["S3_access_key"]
      secret_key = s3_info["S3_secret_key"]
      session_token = s3_info["S3_session_token"]
      
      print 'Connecting to S3'
      s3conn = s3.connect_to_region('us-east-1', aws_access_key_id=access_key, 
                                    aws_secret_access_key=secret_key, 
                                    security_token=session_token)

      b = s3conn.get_bucket(bucket, validate=False, 
                            headers={'x-amz-security-token': session_token})

      whats_in_here = b.list(prefix + '/' + location)

      print 'Deleting contents'

      for key in whats_in_here:
          b.delete_key(key)

      print 'Done!'<|MERGE_RESOLUTION|>--- conflicted
+++ resolved
@@ -12,7 +12,6 @@
 from boto import s3
 from gbdx_auth import gbdx_auth
 
-<<<<<<< HEAD
 class Interface():
 
   gbdx_connection = None
@@ -39,89 +38,6 @@
       print "Obtained S3 Credentials"
 
       return s3tmp_cred
-
-
-  def s3tmp_cred_reg(self,s3_cred):
-      """Modify the local .aws/credentials file so that it has the current credentials.
-
-         Args:
-             S3 Credentials (dict): Set of credentials needed to access S3 Storage.
-
-         Returns:
-             Indicator of successful action (bool).
-      """
-      response = False
-
-      # TODO: This has not been tested on a fresh install or something like a docker. 
-      # It may only work after the user has run the aws configure command
-      try:
-          f1 = open(os.path.join(os.path.expanduser('~'),'.aws/credentials'), 'w+')
-          # Write the credentials file
-          f1.write("[default]" + '\n')
-          f1.write("aws_secret_access_key=" + s3_cred['S3_secret_key'] + '\n')
-          f1.write("aws_access_key_id=" + s3_cred['S3_access_key'] + '\n')
-          f1.write("aws_session_token=" + s3_cred['S3_session_token'] + '\n')
-          f1.close()
-          response = True
-          print "Stored S3 Credentials Locally"
-      except:
-          print "Unexpected error:", sys.exc_info()[0]
-
-      return response
-
-
-  def order_imagery(self,image_catalog_ids):
-      """Orders images from GBDX.
-
-         Args: 
-             image_catalog_ids (list): A list of image catalog ids.
-      
-         Returns:
-             sales order number (str).
-      """
-
-      # hit ordering api
-      print "Orders/v1 is deprecated.... please use orders/v2"
-      print "Place order..."
-      url = "https://geobigdata.io/orders/v1/"
-
-      r = self.gbdx_connection.post(url, json=image_catalog_ids)     
-      sales_order_number = r.json()[0]["salesOrderNumber"]
-
-      print "Order " + str(sales_order_number) + ' placed'
-      return sales_order_number
-
-  def order_imagery_v2(self,image_catalog_ids):
-      """Orders images from GBDX.
-
-         Args: 
-             image_catalog_ids (list): A list of image catalog ids.
-      
-         Returns:
-             order_id (str): The ID of the order placed.
-      """
-
-      # hit ordering api
-      print "Place order..."
-      url = "https://geobigdata.io/orders/v2/order/"
-      r = self.gbdx_connection.post(url,data=json.dumps(image_catalog_ids))     
-      order_id = r.json().get("order_id", {})
-
-      print "Order " + str(order_id) + ' placed'
-      return order_id
-
-  def check_order_status(self,sales_order_number):
-      """Checks imagery order status.
-=======
->>>>>>> f79bcfa1
-
-class Interface():
-
-
-    gbdx_connection = None
-    def __init__(self):
-    # This will throw an exception if your .ini file is not set properly
-        self.gbdx_connection = gbdx_auth.get_session()
 
 
     def order_imagery(self, image_catalog_ids):
